package run

import (
	"github.com/zalando/skipper/eskipfile"
	"github.com/zalando/skipper/etcd"
	"github.com/zalando/skipper/filters"
	"github.com/zalando/skipper/innkeeper"
	"github.com/zalando/skipper/oauth"
	"github.com/zalando/skipper/proxy"
	"github.com/zalando/skipper/routing"
	"log"
	"net/http"
	"time"
)

// Options to start skipper. Expects address to listen on and one or more urls to find
// the etcd service at. If the flag 'insecure' is true, skipper will accept
// invalid TLS certificates from the backends.
<<<<<<< HEAD
// If a routesFilePath is given, that file will be used INSTEAD of etcd
func Run(address string, etcdUrls []string, storageRoot string, insecure bool, routesFilePath string,
	ignoreTrailingSlash bool, customFilters ...filters.Spec) error {

	var dataClient routing.DataClient
	var err error
	if len(routesFilePath) > 0 {
		dataClient, err = eskipfile.Make(routesFilePath)
		if err != nil {
			return err
		}
	} else {
		dataClient, err = etcd.Make(etcdUrls, storageRoot)
		if err != nil {
			return err
		}
=======
type Options struct {
	Address                   string
	EtcdUrls                  []string
	StorageRoot               string
	Insecure                  bool
	InnkeeperUrl              string
	InnkeeperPollTimeout      time.Duration
	RoutesFilePath            string
	CustomFilters             []skipper.FilterSpec
	IgnoreTrailingSlash       bool
	OAuthUrl                  string
	OAuthScope                string
	InnkeeperAuthToken        string
	InnkeeperPreRouteFilters  []string
	InnkeeperPostRouteFilters []string
}

func makeDataClient(o Options, auth innkeeper.Authentication) (skipper.DataClient, error) {
	switch {
	case o.RoutesFilePath != "":
		return settings.MakeFileDataClient(o.RoutesFilePath)
	case o.InnkeeperUrl != "":
		return innkeeper.Make(innkeeper.Options{
			o.InnkeeperUrl, o.Insecure, o.InnkeeperPollTimeout, auth,
			o.InnkeeperPreRouteFilters, o.InnkeeperPostRouteFilters})
	default:
		return etcd.Make(o.EtcdUrls, o.StorageRoot)
	}
}

func makeInnkeeperAuthentication(o Options) innkeeper.Authentication {
	if o.InnkeeperAuthToken != "" {
		return innkeeper.FixedToken(o.InnkeeperAuthToken)
	}

	return oauth.Make(o.OAuthUrl, o.OAuthScope)
}

// Run skipper.
//
// If a routesFilePath is given, that file will be used _instead_ of etcd.
func Run(o Options) error {
	// create authentication for Innkeeper
	auth := makeInnkeeperAuthentication(o)

	// create data client
	dataClient, err := makeDataClient(o, auth)
	if err != nil {
		return err
>>>>>>> 369c8f98
	}

	// create a filter registry with the available filter specs registered,
	// and register the custom filters
<<<<<<< HEAD
	registry := filters.DefaultFilters()
	for _, f := range customFilters {
		registry[f.Name()] = f
	}
=======
	registry := filters.RegisterDefault()
	registry.Add(o.CustomFilters...)
>>>>>>> 369c8f98

	// create routing
	// create the proxy instance
<<<<<<< HEAD
	routing := routing.New(dataClient, registry, ignoreTrailingSlash)
	proxy := proxy.Make(routing, insecure)
=======
	dispatcher := dispatch.Make()
	settingsSource := settings.MakeSource(dataClient, registry, dispatcher, o.IgnoreTrailingSlash)
	proxy := proxy.Make(settingsSource, o.Insecure)

	// subscribe to new settings
	settingsChan := make(chan skipper.Settings)
	dispatcher.Subscribe(settingsChan)
>>>>>>> 369c8f98

	// start the http server
	log.Printf("listening on %v\n", o.Address)
	return http.ListenAndServe(o.Address, proxy)
}<|MERGE_RESOLUTION|>--- conflicted
+++ resolved
@@ -16,24 +16,6 @@
 // Options to start skipper. Expects address to listen on and one or more urls to find
 // the etcd service at. If the flag 'insecure' is true, skipper will accept
 // invalid TLS certificates from the backends.
-<<<<<<< HEAD
-// If a routesFilePath is given, that file will be used INSTEAD of etcd
-func Run(address string, etcdUrls []string, storageRoot string, insecure bool, routesFilePath string,
-	ignoreTrailingSlash bool, customFilters ...filters.Spec) error {
-
-	var dataClient routing.DataClient
-	var err error
-	if len(routesFilePath) > 0 {
-		dataClient, err = eskipfile.Make(routesFilePath)
-		if err != nil {
-			return err
-		}
-	} else {
-		dataClient, err = etcd.Make(etcdUrls, storageRoot)
-		if err != nil {
-			return err
-		}
-=======
 type Options struct {
 	Address                   string
 	EtcdUrls                  []string
@@ -42,7 +24,7 @@
 	InnkeeperUrl              string
 	InnkeeperPollTimeout      time.Duration
 	RoutesFilePath            string
-	CustomFilters             []skipper.FilterSpec
+	CustomFilters             []filters.Spec
 	IgnoreTrailingSlash       bool
 	OAuthUrl                  string
 	OAuthScope                string
@@ -51,10 +33,10 @@
 	InnkeeperPostRouteFilters []string
 }
 
-func makeDataClient(o Options, auth innkeeper.Authentication) (skipper.DataClient, error) {
+func makeDataClient(o Options, auth innkeeper.Authentication) (routing.DataClient, error) {
 	switch {
 	case o.RoutesFilePath != "":
-		return settings.MakeFileDataClient(o.RoutesFilePath)
+		return eskipfile.Make(o.RoutesFilePath)
 	case o.InnkeeperUrl != "":
 		return innkeeper.Make(innkeeper.Options{
 			o.InnkeeperUrl, o.Insecure, o.InnkeeperPollTimeout, auth,
@@ -83,35 +65,19 @@
 	dataClient, err := makeDataClient(o, auth)
 	if err != nil {
 		return err
->>>>>>> 369c8f98
 	}
 
 	// create a filter registry with the available filter specs registered,
 	// and register the custom filters
-<<<<<<< HEAD
-	registry := filters.DefaultFilters()
-	for _, f := range customFilters {
+	registry := make(filters.Registry)
+	for _, f := range o.CustomFilters {
 		registry[f.Name()] = f
 	}
-=======
-	registry := filters.RegisterDefault()
-	registry.Add(o.CustomFilters...)
->>>>>>> 369c8f98
 
 	// create routing
 	// create the proxy instance
-<<<<<<< HEAD
-	routing := routing.New(dataClient, registry, ignoreTrailingSlash)
-	proxy := proxy.Make(routing, insecure)
-=======
-	dispatcher := dispatch.Make()
-	settingsSource := settings.MakeSource(dataClient, registry, dispatcher, o.IgnoreTrailingSlash)
-	proxy := proxy.Make(settingsSource, o.Insecure)
-
-	// subscribe to new settings
-	settingsChan := make(chan skipper.Settings)
-	dispatcher.Subscribe(settingsChan)
->>>>>>> 369c8f98
+	routing := routing.New(dataClient, registry, o.IgnoreTrailingSlash)
+	proxy := proxy.Make(routing, o.Insecure)
 
 	// start the http server
 	log.Printf("listening on %v\n", o.Address)
